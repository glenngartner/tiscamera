--- conflicted
+++ resolved
@@ -196,8 +196,7 @@
         }
     }
     set_error(Error("No such property found", ENOENT));
-<<<<<<< HEAD
-=======
+
     return -1;
 }
 
@@ -215,7 +214,7 @@
         }
     }
     setError(Error("No such property found", ENOENT));
->>>>>>> 6be7d454
+
     return -1;
 }
 
