--- conflicted
+++ resolved
@@ -92,33 +92,7 @@
 }
 
 
-<<<<<<< HEAD
-bool isValidMAC (const std::string& mac)
-{
-    const char* s = mac.c_str();
-    for(int i = 0; i < 17; i++)
-    {
-        if(i % 3 != 2 && !isxdigit(s[i]))
-        {
-            return false;
-        }
-        if(i % 3 == 2 && s[i] != ':')
-        {
-            return false;
-        }
-    }
-    if(s[17] != '\0')
-    {
-        return false;
-    }
-    return true;
-}
-
-
-std::string int2ip (const uint32_t addr)
-=======
 std::string int2ip (const ip4_address_t addr)
->>>>>>> 0b9ec248
 {
     struct in_addr addrs = {addr};
 
